--- conflicted
+++ resolved
@@ -224,7 +224,6 @@
             curr_block_enabled = self.and(curr_block_enabled, is_not_last_block);
         }
 
-<<<<<<< HEAD
         // The last block is either disabled or it matches the batch_end_header_hash.
         let is_last_block_disabled = self.not(curr_block_enabled);
         let last_block_matches_end_header = self.is_equal(curr_header, batch_end_header_hash);
@@ -242,13 +241,6 @@
         let end_block_num =
             self.select(is_end_block_lt_start, batch_start_block, temp_end_block_num);
 
-        // Compute the data_merkle_root for the batch.
-        let data_merkle_root = self.get_data_commitment::<BATCH_SIZE>(
-            &data_comm_proof.data_hashes,
-            batch_start_block,
-            end_block_num,
-        );
-=======
         let data_hashes = ArrayVariable::<Bytes32Variable, BATCH_SIZE>::from(
             data_comm_proof
                 .data_hash_proofs
@@ -258,13 +250,9 @@
                 .collect::<Vec<_>>(),
         );
 
-        // The end block of the batch's data_merkle_root is min(batch_end_block, global_end_block).
         // Compute the data_merkle_root for the batch.
-        let is_less_than_target = self.lte(batch_end_block, *global_end_block);
-        let end_block_num = self.select(is_less_than_target, batch_end_block, *global_end_block);
         let data_merkle_root =
             self.get_data_commitment::<BATCH_SIZE>(&data_hashes, batch_start_block, end_block_num);
->>>>>>> 6f9f5dc7
 
         MapReduceSubchainVariable {
             is_enabled: is_batch_enabled,
@@ -442,11 +430,7 @@
 #[cfg(test)]
 pub(crate) mod tests {
     use ethers::types::H256;
-<<<<<<< HEAD
-    use tendermintx::input::utils::convert_to_h256;
-=======
     use plonky2x::backend::circuit::DefaultParameters;
->>>>>>> 6f9f5dc7
     use tendermintx::input::InputDataFetcher;
     use tokio::runtime::Runtime;
 
@@ -475,20 +459,10 @@
 
         (
             DataCommitmentProofValueType {
-<<<<<<< HEAD
-                data_hashes: convert_to_h256(result.2),
-                start_header: H256::from_slice(&result.0),
-                end_header: H256::from_slice(&result.1),
-                data_hash_proofs: result.3,
-                last_block_id_proofs: result.4,
-=======
-                start_block_height: (start_height as u64),
                 start_header: H256::from_slice(&result.start_header_hash),
-                end_block_height: (end_height as u64),
                 end_header: H256::from_slice(&result.end_header_hash),
                 data_hash_proofs: result.data_hash_proofs,
                 last_block_id_proofs: result.last_block_id_proofs,
->>>>>>> 6f9f5dc7
             },
             H256(result.expected_data_commitment),
         )
