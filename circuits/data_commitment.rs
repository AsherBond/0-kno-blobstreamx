--- conflicted
+++ resolved
@@ -34,20 +34,10 @@
             .await;
 
         let data_comm_proof = DataCommitmentProofValueType {
-<<<<<<< HEAD
-            data_hashes: convert_to_h256(result.2),
-            start_header: H256(result.0),
-            end_header: H256(result.1),
-            data_hash_proofs: result.3,
-            last_block_id_proofs: result.4,
-=======
-            start_block_height: start_block,
             start_header: H256(result.start_header_hash),
-            end_block_height: end_block,
             end_header: H256(result.end_header_hash),
             data_hash_proofs: result.data_hash_proofs,
             last_block_id_proofs: result.last_block_id_proofs,
->>>>>>> 6f9f5dc7
         };
         // Write the inputs to the data commitment circuit.
         output_stream.write_value::<DataCommitmentProofVariable<MAX_LEAVES>>(data_comm_proof);
