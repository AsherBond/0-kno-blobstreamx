--- conflicted
+++ resolved
@@ -107,11 +107,7 @@
         let mut data_hash_proofs = Vec::new();
         let mut last_block_id_proofs = Vec::new();
         for i in start_block_number..end_block_number + 1 {
-<<<<<<< HEAD
-            let header = self.get_signed_header_from_number(i).await.header;
-=======
             let signed_header = self.get_signed_header_from_number(i).await;
->>>>>>> 48175921
 
             // Don't include the data hash and corresponding proof of end_block, as the circuit's
             // data_commitment is computed over the range [start_block, end_block - 1].
