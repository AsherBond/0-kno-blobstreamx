//! To build the binary:
//!
//!     `cargo build --release --bin step`
//!
//! To build the circuit:
//!
//!     `./target/release/circuit_function_field build`
//!
//! To prove the circuit using evm io:
//!
//!    `./target/release/circuit_function_evm prove --input-json src/bin/circuit_function_evm_input.json`
//!
//! Note that this circuit will not work with field-based io.
//!
//!
//!
use plonky2x::backend::circuit::Circuit;
use plonky2x::backend::function::VerifiableFunction;
<<<<<<< HEAD
use plonky2x::frontend::generator::simple::hint::Hint;
use plonky2x::frontend::num::u32::gates::subtraction_u32::U32SubtractionGenerator;
=======
use plonky2x::frontend::hint::simple::hint::Hint;
>>>>>>> e1b539e9
use plonky2x::frontend::uint::uint64::U64Variable;
use plonky2x::frontend::vars::ValueStream;
use plonky2x::prelude::{
    ArrayVariable, BoolVariable, Bytes32Variable, CircuitBuilder, PlonkParameters,
};
use serde::{Deserialize, Serialize};
use tokio::runtime::Runtime;

use celestia::consts::HEADER_PROOF_DEPTH;
use celestia::input_data::InputDataFetcher;
use celestia::verify::{
    BlockIDInclusionProofVariable, HashInclusionProofVariable, TendermintVerify, ValidatorVariable,
};
use plonky2x::frontend::ecc::ed25519::curve::ed25519::Ed25519;
use plonky2x::frontend::vars::VariableStream; // TODO: re-export this instead of this path
#[derive(Debug, Clone, Serialize, Deserialize)]
struct StepOffchainInputs<const MAX_VALIDATOR_SET_SIZE: usize> {}

impl<const MAX_VALIDATOR_SET_SIZE: usize, L: PlonkParameters<D>, const D: usize> Hint<L, D>
    for StepOffchainInputs<MAX_VALIDATOR_SET_SIZE>
{
    fn hint(&self, input_stream: &mut ValueStream<L, D>, output_stream: &mut ValueStream<L, D>) {
        let prev_header_hash = input_stream.read_value::<Bytes32Variable>();
        let prev_block_number = input_stream.read_value::<U64Variable>();
        let mut data_fetcher = InputDataFetcher::new();
        let rt = Runtime::new().expect("failed to create tokio runtime");
        let result = rt.block_on(async {
            data_fetcher
                .get_step_inputs::<MAX_VALIDATOR_SET_SIZE, L::Field>(
                    prev_block_number.as_u64(),
                    prev_header_hash,
                )
                .await
        });
        output_stream.write_value::<Bytes32Variable>(result.0.into()); // next_header
        output_stream.write_value::<BoolVariable>(result.1); // round_present
        output_stream
            .write_value::<ArrayVariable<ValidatorVariable<Ed25519>, MAX_VALIDATOR_SET_SIZE>>(
                result.2,
            );
        output_stream.write_value::<HashInclusionProofVariable<HEADER_PROOF_DEPTH>>(
            result.3.to_hash_value_type(),
        );
        output_stream.write_value::<BlockIDInclusionProofVariable<HEADER_PROOF_DEPTH>>(
            result.4.to_block_id_value_type(),
        );
        output_stream.write_value::<HashInclusionProofVariable<HEADER_PROOF_DEPTH>>(
            result.5.to_hash_value_type(),
        );
    }
}

struct StepCircuit<const MAX_VALIDATOR_SET_SIZE: usize> {
    _config: usize,
}

impl<const MAX_VALIDATOR_SET_SIZE: usize> Circuit for StepCircuit<MAX_VALIDATOR_SET_SIZE> {
    fn define<L: PlonkParameters<D>, const D: usize>(builder: &mut CircuitBuilder<L, D>) {
        let prev_header_hash = builder.evm_read::<Bytes32Variable>();
        let prev_block_number = builder.evm_read::<U64Variable>();
        let mut input_stream = VariableStream::new();
        input_stream.write(&prev_header_hash);
        input_stream.write(&prev_block_number);
        let output_stream = builder.hint(
            input_stream,
            StepOffchainInputs::<MAX_VALIDATOR_SET_SIZE> {},
        );
        let next_header = output_stream.read::<Bytes32Variable>(builder);
        let round_present = output_stream.read::<BoolVariable>(builder);
        let next_block_validators = output_stream
            .read::<ArrayVariable<ValidatorVariable<Ed25519>, MAX_VALIDATOR_SET_SIZE>>(builder);
        let next_block_validators_hash_proof =
            output_stream.read::<HashInclusionProofVariable<HEADER_PROOF_DEPTH>>(builder);
        let next_block_last_block_id_proof =
            output_stream.read::<BlockIDInclusionProofVariable<HEADER_PROOF_DEPTH>>(builder);
        let prev_block_next_validators_hash_proof =
            output_stream.read::<HashInclusionProofVariable<HEADER_PROOF_DEPTH>>(builder);

        builder.step(
            &next_block_validators,
            &next_header,
            &prev_header_hash,
            &next_block_validators_hash_proof,
            &prev_block_next_validators_hash_proof,
            &next_block_last_block_id_proof,
            &round_present,
        );
        builder.evm_write(next_header);
    }

    fn add_generators<L: PlonkParameters<D>, const D: usize>(
        generator_registry: &mut plonky2x::prelude::WitnessGeneratorRegistry<L, D>,
    ) where
        <<L as PlonkParameters<D>>::Config as plonky2::plonk::config::GenericConfig<D>>::Hasher:
            plonky2::plonk::config::AlgebraicHasher<L::Field>,
    {
        generator_registry.register_hint::<StepOffchainInputs<MAX_VALIDATOR_SET_SIZE>>();
    }
}

fn main() {
    const MAX_VALIDATOR_SET_SIZE: usize = 128;
    VerifiableFunction::<StepCircuit<MAX_VALIDATOR_SET_SIZE>>::entrypoint();
}

#[cfg(test)]
mod tests {
    use ethers::types::H256;
    use ethers::utils::hex;
    use plonky2x::backend::circuit::PublicInput;
    use plonky2x::prelude::{DefaultBuilder, GateRegistry, WitnessGeneratorRegistry};
    use std::env;

    use super::*;

    #[test]
<<<<<<< HEAD
    fn test_serialization() {
        env::set_var("RUST_LOG", "debug");
        env_logger::try_init().unwrap_or_default();

        const MAX_VALIDATOR_SET_SIZE: usize = 2;
        let mut builder = DefaultBuilder::new();

        log::debug!("Defining circuit");
        StepCircuit::<MAX_VALIDATOR_SET_SIZE>::define(&mut builder);
        let circuit = builder.build();
        log::debug!("Done building circuit");

        let mut generator_registry = WitnessGeneratorRegistry::new();
        let mut gate_registry = GateRegistry::new();
        StepCircuit::<MAX_VALIDATOR_SET_SIZE>::add_generators(&mut generator_registry);
        StepCircuit::<MAX_VALIDATOR_SET_SIZE>::add_gates(&mut gate_registry);

        circuit.test_serializers(&gate_registry, &generator_registry);
    }

    // TODO: this test should not run in CI because it uses the RPC instead of a fixture
    #[test]
    fn test_circuit_with_input_bytes() {
        env::set_var("RUST_LOG", "debug");
        env_logger::try_init().unwrap_or_default();

        const MAX_VALIDATOR_SET_SIZE: usize = 4;
        // This is from block 3000
        let input_bytes = hex::decode(
            "a8512f18c34b70e1533cfd5aa04f251fcb0d7be56ec570051fbad9bdb9435e6a0000000000000bb8",
        )
        .unwrap();

        let mut builder = DefaultBuilder::new();

        log::debug!("Defining circuit");
        StepCircuit::<MAX_VALIDATOR_SET_SIZE>::define(&mut builder);

        log::debug!("Building circuit");
        let circuit = builder.build();
        log::debug!("Done building circuit");

        let input = PublicInput::Bytes(input_bytes);
        let (proof, mut output) = circuit.prove(&input);
        let next_header = output.evm_read::<Bytes32Variable>();
        println!("next_header {:?}", next_header);
    }

    #[test]
=======
    #[cfg_attr(feature = "ci", ignore)]
>>>>>>> e1b539e9
    fn test_circuit_function_step() {
        env::set_var("RUST_LOG", "debug");
        env_logger::try_init().unwrap_or_default();
        env::set_var("RPC_MOCHA_4", "fixture"); // Use fixture during testing

        const MAX_VALIDATOR_SET_SIZE: usize = 8;
        let mut builder = DefaultBuilder::new();

        log::debug!("Defining circuit");
        StepCircuit::<MAX_VALIDATOR_SET_SIZE>::define(&mut builder);

        log::debug!("Building circuit");
        let circuit = builder.build();
        log::debug!("Done building circuit");

        let mut input = circuit.input();
        let header: [u8; 32] = [
            101, 148, 196, 246, 245, 248, 99, 125, 20, 181, 200, 0, 157, 159, 211, 222, 105, 149,
            108, 221, 97, 143, 205, 106, 162, 68, 113, 97, 5, 29, 183, 162,
        ];
        input.evm_write::<Bytes32Variable>(H256::from_slice(header.as_slice()));
        input.evm_write::<U64Variable>(11000u64.into());

        log::debug!("Generating proof");
        let (proof, mut output) = circuit.prove(&input);
        log::debug!("Done generating proof");

        circuit.verify(&proof, &input, &output);
        let next_header = output.evm_read::<Bytes32Variable>();
        println!("next_header {:?}", next_header);
    }
}<|MERGE_RESOLUTION|>--- conflicted
+++ resolved
@@ -16,12 +16,7 @@
 //!
 use plonky2x::backend::circuit::Circuit;
 use plonky2x::backend::function::VerifiableFunction;
-<<<<<<< HEAD
-use plonky2x::frontend::generator::simple::hint::Hint;
-use plonky2x::frontend::num::u32::gates::subtraction_u32::U32SubtractionGenerator;
-=======
 use plonky2x::frontend::hint::simple::hint::Hint;
->>>>>>> e1b539e9
 use plonky2x::frontend::uint::uint64::U64Variable;
 use plonky2x::frontend::vars::ValueStream;
 use plonky2x::prelude::{
@@ -138,7 +133,7 @@
     use super::*;
 
     #[test]
-<<<<<<< HEAD
+    #[cfg_attr(feature = "ci", ignore)]
     fn test_serialization() {
         env::set_var("RUST_LOG", "debug");
         env_logger::try_init().unwrap_or_default();
@@ -161,6 +156,7 @@
 
     // TODO: this test should not run in CI because it uses the RPC instead of a fixture
     #[test]
+    #[cfg_attr(feature = "ci", ignore)]
     fn test_circuit_with_input_bytes() {
         env::set_var("RUST_LOG", "debug");
         env_logger::try_init().unwrap_or_default();
@@ -188,9 +184,7 @@
     }
 
     #[test]
-=======
     #[cfg_attr(feature = "ci", ignore)]
->>>>>>> e1b539e9
     fn test_circuit_function_step() {
         env::set_var("RUST_LOG", "debug");
         env_logger::try_init().unwrap_or_default();
