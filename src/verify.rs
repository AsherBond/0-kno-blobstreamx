--- conflicted
+++ resolved
@@ -397,20 +397,6 @@
         // Note: Hardcode the path for each of the leaf proofs (otherwise you can prove arbitrary data in the header)
         let val_hash_path = vec![true_t, true_t, true_t, false_t];
 
-<<<<<<< HEAD
-=======
-        let header_from_data_root_proof =
-            <plonky2x::prelude::CircuitBuilder<L, D> as TendermintVerify<
-                L,
-                D,
-                VALIDATOR_SET_SIZE_MAX,
-            >>::get_root::<34>(
-                self,
-                &data_hash_proof.enc_leaf,
-                &data_hash_path.try_into().unwrap(),
-                &data_hash_proof.proof,
-            );
->>>>>>> 4ce1c1a8
         let header_from_validator_root_proof =
             <plonky2x::prelude::CircuitBuilder<L, D> as TendermintVerify<
                 L,
@@ -422,20 +408,6 @@
                 &val_hash_path.try_into().unwrap(),
                 &validator_hash_proof.proof,
             );
-<<<<<<< HEAD
-=======
-        let header_from_next_validators_root_proof =
-            <plonky2x::prelude::CircuitBuilder<L, D> as TendermintVerify<
-                L,
-                D,
-                VALIDATOR_SET_SIZE_MAX,
-            >>::get_root::<34>(
-                self,
-                &next_validators_hash_proof.enc_leaf,
-                &next_val_hash_path.try_into().unwrap(),
-                &next_validators_hash_proof.proof,
-            );
->>>>>>> 4ce1c1a8
 
         self.assert_is_equal(*header, header_from_validator_root_proof);
     }
