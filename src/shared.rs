use crate::consts::{HEADER_PROOF_DEPTH, PROTOBUF_VARINT_SIZE_BYTES, VARINT_BYTES_LENGTH_MAX};
use plonky2x::frontend::ecc::ed25519::curve::curve_types::Curve;
use plonky2x::frontend::ecc::ed25519::curve::ed25519::Ed25519;
use plonky2x::frontend::uint::uint64::U64Variable;
use plonky2x::frontend::vars::U32Variable;
use plonky2x::prelude::Field;

use plonky2x::prelude::{
    ArrayVariable, BoolVariable, ByteVariable, Bytes32Variable, BytesVariable, CircuitBuilder,
    CircuitVariable, PlonkParameters, Variable,
};

pub trait TendermintHeader<L: PlonkParameters<D>, const D: usize> {
    type Curve: Curve;

    /// Serializes an int64 as a protobuf varint.
    fn marshal_int64_varint(
        &mut self,
        num: &U64Variable,
    ) -> [ByteVariable; VARINT_BYTES_LENGTH_MAX];

    /// Encodes the marshalled height into a BytesVariable<11> that can be hashed according to the Tendermint spec.
    /// Prepends a 0x00 byte for the leaf prefix and a 0x08 byte to the marshalled varint.
    fn leaf_encode_marshalled_varint(
        &mut self,
        marshalled_varint: &BytesVariable<9>,
    ) -> BytesVariable<11>;

    /// Verifies the block height against the header.
    fn verify_block_height(
        &mut self,
        header: Bytes32Variable,
        proof: &ArrayVariable<Bytes32Variable, HEADER_PROOF_DEPTH>,
        height: &U64Variable,
        encoded_height_byte_length: U32Variable,
    );
}

impl<L: PlonkParameters<D>, const D: usize> TendermintHeader<L, D> for CircuitBuilder<L, D> {
    type Curve = Ed25519;

    fn marshal_int64_varint(
        &mut self,
        value: &U64Variable,
    ) -> [ByteVariable; VARINT_BYTES_LENGTH_MAX] {
        let zero = self.zero::<Variable>();
        let one = self.one::<Variable>();

        // The remaining bytes of the serialized validator are the voting power as a "varint".
        // Note: need to be careful regarding U64 and I64 differences.
        let value_bits = self.to_le_bits(*value);

        // Check that the MSB of the voting power is zero.
        self.api.assert_zero(value_bits[value_bits.len() - 1].0 .0);

        // The septet (7 bit) payloads  of the "varint".
        let septets = (0..VARINT_BYTES_LENGTH_MAX)
            .map(|i| {
                let mut base = L::Field::ONE;
                let mut septet = self.zero::<Variable>();
                for j in 0..7 {
                    let bit = value_bits[i * 7 + j];
                    septet = Variable(self.api.mul_const_add(base, bit.0 .0, septet.0));
                    base *= L::Field::TWO;
                }
                septet
            })
            .collect::<Vec<_>>();

        // Calculates whether the septet is not zero.
        let is_zero_septets = (0..VARINT_BYTES_LENGTH_MAX)
            .map(|i| self.is_equal(septets[i], zero))
            .collect::<Vec<_>>();

        // Calculates the index of the last non-zero septet.
        let mut last_seen_non_zero_septet_idx = self.zero();

        for i in 0..VARINT_BYTES_LENGTH_MAX {
            // Ok to cast as BoolVariable since is_zero_septets[i] is 0 or 1 so result is either 0 or 1
            let is_nonzero_septet = BoolVariable(self.sub(one, is_zero_septets[i].0));
            let idx = self.constant::<Variable>(L::Field::from_canonical_usize(i));
            last_seen_non_zero_septet_idx =
                self.select(is_nonzero_septet, idx, last_seen_non_zero_septet_idx);
        }

        let mut res = [self.zero(); VARINT_BYTES_LENGTH_MAX];

        // If the index of a septet is elss than the last non-zero septet, set the most significant
        // bit of the byte to 1 and copy the septet bits into the lower 7 bits. Otherwise, still
        // copy the bit but the set the most significant bit to zero.
        for i in 0..VARINT_BYTES_LENGTH_MAX {
            // If the index is less than the last non-zero septet index, `diff` will be in
            // [0, VARINT_BYTES_LENGTH_MAX).
            let idx = self.constant(L::Field::from_canonical_usize(i + 1));
            let diff = self.sub(last_seen_non_zero_septet_idx, idx);

            // Calculates whether we've seen at least one `diff` in [0, VARINT_BYTES_LENGTH_MAX).
            let mut is_lt_last_non_zero_septet_idx = self._false();
            for j in 0..VARINT_BYTES_LENGTH_MAX {
                let candidate_idx = self.constant(L::Field::from_canonical_usize(j));
                let is_candidate = self.is_equal(diff, candidate_idx);
                is_lt_last_non_zero_septet_idx =
                    self.or(is_lt_last_non_zero_septet_idx, is_candidate);
            }

            let mut buffer = [self._false(); 8];
            // Copy septet bits into the buffer.
            for j in 0..7 {
                let bit = value_bits[i * 7 + j];
                buffer[j] = bit;
            }

            // Set the most significant bit of the byte to 1 if the index is less than the last
            // non-zero septet index.
            buffer[7] = is_lt_last_non_zero_septet_idx;

            // Reverse the buffer to BE since ByteVariable interprets variables as BE
            buffer.reverse();

            res[i] = ByteVariable::from_variables_unsafe(
                &buffer.iter().map(|x| x.0).collect::<Vec<Variable>>(),
            );
        }

        res
    }

    fn leaf_encode_marshalled_varint(
        &mut self,
        marshalled_varint: &BytesVariable<9>,
    ) -> BytesVariable<11> {
        // Prepends a 0x00 byte for the leaf prefix then a 0x08 byte for the protobuf varint encoding to the marshalled varint.
        let mut encoded_marshalled_varint =
            self.constant::<BytesVariable<2>>([0x00, 0x08]).0.to_vec();
        encoded_marshalled_varint.extend_from_slice(&marshalled_varint.0);
        BytesVariable(encoded_marshalled_varint.try_into().unwrap())
    }

    /// Verifies the block height against the header.
    fn verify_block_height(
        &mut self,
        header: Bytes32Variable,
        proof: &ArrayVariable<Bytes32Variable, HEADER_PROOF_DEPTH>,
        height: &U64Variable,
        encoded_height_byte_length: U32Variable,
    ) {
        let false_t = self._false();
        let true_t = self._true();
        let block_height_path = vec![false_t, true_t, false_t, false_t];

        // Verify the current header height proof against the current header.
<<<<<<< HEAD
        let encoded_height = self.marshal_int64_varint(height);
        let encoded_height = self.encode_marshalled_varint(&BytesVariable(encoded_height));
=======
        let encoded_height = self.marshal_int64_varint(&height);
        let encoded_height = self.leaf_encode_marshalled_varint(&BytesVariable(encoded_height));
>>>>>>> a7e95807

        // Extend encoded_height to 64 bytes for curta_sha256_variable.
        let mut encoded_height_extended = Vec::new();
        for i in 0..PROTOBUF_VARINT_SIZE_BYTES + 1 {
            encoded_height_extended.push(encoded_height.0[i]);
        }
        for _i in PROTOBUF_VARINT_SIZE_BYTES + 1..64 {
            encoded_height_extended.push(self.constant::<ByteVariable>(0u8));
        }

        let last_chunk = self.constant::<U32Variable>(0);

        // Add 1 to the encoded height byte length to account for the 0x00 byte.
        let one_u32 = self.constant::<U32Variable>(1);
        let encoded_height_byte_length = self.add(encoded_height_byte_length, one_u32);
        self.watch(&encoded_height_byte_length, "encoded_height_byte_length");

        // Only one chunk is needed for the encoded height.
        const MAX_NUM_CHUNKS: usize = 1;
        let leaf_hash = self.curta_sha256_variable::<MAX_NUM_CHUNKS>(
            &encoded_height_extended,
            last_chunk,
            encoded_height_byte_length,
        );

        let computed_root = self.get_root_from_merkle_proof_hashed_leaf::<HEADER_PROOF_DEPTH>(
            proof,
            &block_height_path.try_into().unwrap(),
            leaf_hash,
        );

        self.assert_is_equal(computed_root, header);
    }
}

// To run tests with logs (i.e. to see proof generation time), set the environment variable `RUST_LOG=debug` before the test command.
// Alternatively, add env::set_var("RUST_LOG", "debug") to the top of the test.
#[cfg(test)]
pub(crate) mod tests {
    use super::*;

    use plonky2x::prelude::DefaultBuilder;

    #[test]
    fn test_marshal_int64_varint() {
        env_logger::try_init().unwrap_or_default();
        // These are test cases generated from `celestia-core`.
        //
        // allZerosPubkey := make(ed25519.PubKey, ed25519.PubKeySize)
        // votingPower := int64(9999999999999)
        // validator := NewValidator(allZerosPubkey, votingPower)
        // fmt.Println(validator.Bytes()[37:])
        //
        // The tuples hold the form: (voting_power_i64, voting_power_varint_bytes).
        let test_cases = [
            (1i64, vec![1u8]),
            (3804i64, vec![220u8, 29u8]),
            (1234567890i64, vec![210, 133, 216, 204, 4]),
            (38957235239i64, vec![167, 248, 160, 144, 145, 1]),
            (9999999999999i64, vec![255, 191, 202, 243, 132, 163, 2]),
            (
                724325643436111i64,
                vec![207, 128, 183, 165, 211, 216, 164, 1],
            ),
            (
                9223372036854775807i64,
                vec![255, 255, 255, 255, 255, 255, 255, 255, 127],
            ),
        ];

        // Define the circuit
        let mut builder = DefaultBuilder::new();
        let voting_power_variable = builder.read::<U64Variable>();
        let result = builder.marshal_int64_varint(&voting_power_variable);
        builder.write::<BytesVariable<VARINT_BYTES_LENGTH_MAX>>(BytesVariable(result));

        let circuit = builder.build();

        for test_case in test_cases {
            let mut input = circuit.input();
            input.write::<U64Variable>((test_case.0 as u64).into());
            let (_, mut output) = circuit.prove(&input);

            let expected_bytes = test_case.1;

            println!("Voting Power: {:?}", test_case.0);
            println!("Expected Varint Encoding (Bytes): {:?}", expected_bytes);

            let output_bytes = output.read::<BytesVariable<VARINT_BYTES_LENGTH_MAX>>();

            for i in 0..expected_bytes.len() {
                assert_eq!(output_bytes[i], expected_bytes[i]);
            }
        }
    }

    #[test]
    fn test_encode_varint() {
        env_logger::try_init().unwrap_or_default();

        let mut builder = DefaultBuilder::new();

        let height = builder.constant::<U64Variable>(3804.into());

        let encoded_height = builder.marshal_int64_varint(&height);
        let encoded_height = builder.leaf_encode_marshalled_varint(&BytesVariable(encoded_height));
        builder.watch(&encoded_height, "encoded_height");

        let circuit = builder.build();

        let input = circuit.input();
        let (proof, output) = circuit.prove(&input);
        circuit.verify(&proof, &input, &output);

        println!("Verified proof");
    }
}<|MERGE_RESOLUTION|>--- conflicted
+++ resolved
@@ -149,13 +149,8 @@
         let block_height_path = vec![false_t, true_t, false_t, false_t];
 
         // Verify the current header height proof against the current header.
-<<<<<<< HEAD
-        let encoded_height = self.marshal_int64_varint(height);
-        let encoded_height = self.encode_marshalled_varint(&BytesVariable(encoded_height));
-=======
         let encoded_height = self.marshal_int64_varint(&height);
         let encoded_height = self.leaf_encode_marshalled_varint(&BytesVariable(encoded_height));
->>>>>>> a7e95807
 
         // Extend encoded_height to 64 bytes for curta_sha256_variable.
         let mut encoded_height_extended = Vec::new();
