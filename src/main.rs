--- conflicted
+++ resolved
@@ -1,13 +1,6 @@
-<<<<<<< HEAD
-// #![feature(generic_const_exprs)]
-
-=======
 pub mod inputs;
 pub mod merkle;
->>>>>>> 54478bb9
 pub mod fixtures;
-pub mod inputs;
-pub mod merkle;
 pub mod utils;
 pub mod validator;
 
